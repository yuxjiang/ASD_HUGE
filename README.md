--- conflicted
+++ resolved
@@ -1,4 +1,3 @@
-<<<<<<< HEAD
 # ASD_Hum_Genet.
 Code for the ASD project submitted to Human Genetics
 
@@ -32,8 +31,4 @@
 
 ## matlab
 
-This folder contains Matlab scripts that we used to generate figures in the manuscript.
-=======
-# ASD Hum. Genet.
-Code for the ASD project submitted to Human Genetics.
->>>>>>> 09963be3
+This folder contains Matlab scripts that we used to generate figures in the manuscript.